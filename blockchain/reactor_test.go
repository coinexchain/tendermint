--- conflicted
+++ resolved
@@ -96,11 +96,7 @@
 	fastSync := true
 	db := dbm.NewMemDB()
 	blockExec := sm.NewBlockExecutor(db, log.TestingLogger(), proxyApp.Consensus(),
-<<<<<<< HEAD
-		sm.MockMempool{}, sm.MockEvidencePool{})
-=======
 		mock.Mempool{}, sm.MockEvidencePool{})
->>>>>>> ed18ffdc
 	sm.SaveState(db, state)
 
 	// let's add some blocks in
@@ -297,13 +293,10 @@
 	return abci.ResponseEndBlock{}
 }
 
-<<<<<<< HEAD
-=======
 func (app *testApp) DeliverTx(tx []byte) abci.ResponseDeliverTx {
 	return abci.ResponseDeliverTx{Events: []abci.Event{}}
 }
 
->>>>>>> ed18ffdc
 func (app *testApp) CheckTx(tx []byte) abci.ResponseCheckTx {
 	return abci.ResponseCheckTx{}
 }
