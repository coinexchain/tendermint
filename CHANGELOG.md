--- conflicted
+++ resolved
@@ -30,14 +30,11 @@
 ## 0.14.0 (TBD)
 
 BREAKING CHANGES:
-<<<<<<< HEAD
 - consensus/wal: removed separator
-=======
 - rpc/client: changed Subscribe/Unsubscribe/UnsubscribeAll funcs signatures to be identical to event bus.
 
 IMPROVEMENTS:
 - rpc/client: can act as event bus subscriber (See https://github.com/tendermint/tendermint/issues/945).
->>>>>>> 3019b9f3
 
 ## 0.13.0 (December 6, 2017)
 
